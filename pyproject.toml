--- conflicted
+++ resolved
@@ -24,11 +24,8 @@
 python-multipart = "^0.0.20"
 itsdangerous = "^2.2.0"
 pyjwt = "^2.10.1"
-<<<<<<< HEAD
 mkdocs-material = "^9.6.14"
-=======
 apscheduler = "^3.11.0"
->>>>>>> 58e06f68
 
 [tool.poetry.group.dev.dependencies]
 aresponses = "3.0.0"
